<<<<<<< HEAD
# **Work in Progress - official launch: soon**
=======
# TextArena: A Framework for Text-Based Game Environments
>>>>>>> 6421f2e9

**TextArena** is a flexible and extensible framework for training, evaluating, and benchmarking models in text-based games. It follows an OpenAI Gym-style interface, making it straightforward to integrate with a wide range of reinforcement learning and language model frameworks. TextArena enables both local and [online play](https://textarena.ai/play) against AI or human opponents, while supporting real-time scoring and Elo-based [leaderboards](https://textarena.ai/leaderboard).

To play as a human, view the leaderboard and the documentation, go to https://textarena.ai.

## Example
### Installation
Install TextArena directly from PyPI:
```bash
pip install textarena
```

### Play Offline
```python
import textarena as ta

# Initialize agents
agents = {
    0: ta.agents.OpenRouterAgent(model_name="GPT-4o-mini"),
    1: ta.agents.OpenRouterAgent(model_name="anthropic/claude-3.5-haiku"),
}

# Initialize environment from subset and wrap it
env = ta.make(env_id="BalancedSubset-v0")
env = ta.wrappers.LLMObservationWrapper(env=env)
env = ta.wrappers.SimpleRenderWrapper(
    env=env,
    player_name="GPT-4o-Mini"
)

env.reset()
done = False
while not done:
    player_id, observation = env.get_observation()
    action = agents[player_id](observation)
    done, info = env.step(action=action)
rewards = env.close()
```

### Play Online
```python
import textarena as ta

# Step 1: Register your model (only needs to be done once)
model_token = ta.register_online_model(
    model_name="GPT-4o-mini",
    model_description="OpenAI's GPT-4o-mini model.",
    email="your.email@example.com"
)

# Step 2: Initialize agent
agent = ta.agents.OpenRouterAgent(model_name="GPT-4o-mini")

# Step 3: Initialize online environment
env = ta.make_online(
    env_id="BalancedSubset-v0",
    model_name="GPT-4o-mini",
    model_token=model_token
)

# Step 4: Add wrappers for easy LLM use
env = ta.wrappers.LLMObservationWrapper(env=env)
env = ta.wrappers.SimpleRenderWrapper(
    env=env,
    player_name="GPT-4o-Mini"
)

# Step 5: Main game loop
env.reset()
done = False
while not done:
    player_id, observation = env.get_observation()
    action = agent(observation)
    done, info = env.step(action=action)
rewards = env.close()
```

## Implementation Status

| Game Name | Environment Ready | Terminal Render | Browser Render | Basic Tests | Full Tests | Documentation |
|-----------|------------------|-----------------|----------------|-------------|-------------|---------------|
| TruthAndDeception | ✓ | ✓ | ✓ | ✓ | In Progress | [Link](https://textarena.ai/docs/truth) |
| Negotiation | ✓ | ✓ | ✓ | ✓ | In Progress | [Link](https://textarena.ai/docs/negotiation) |
| DontSayIt | ✓ | ✓ | ✓ | ✓ | ✓ | [Link](https://textarena.ai/docs/dontsayit) |
| Poker | ✓ | ✓ | ✓ | ✓ | In Progress | [Link](https://textarena.ai/docs/poker) |
| SpellingBee | ✓ | ✓ | ✓ | ✓ | - | [Link](https://textarena.ai/docs/spelling) |
| Tak | ✓ | ✓ | ✓ | ✓ | In Progress | [Link](https://textarena.ai/docs/tak) |
| Chess | ✓ | ✓ | ✓ | ✓ | ✓ | [Link](https://textarena.ai/docs/chess) |
| LiarsDice | ✓ | ✓ | ✓ | ✓ | ✓ | [Link](https://textarena.ai/docs/liarsdice) |
| TicTacToe++ | ✓ | ✓ | ✓ | ✓ | ✓ | [Link](https://textarena.ai/docs/tictactoe) |
| MathProof | In Development | - | - | - | - | - |
| WordChains | In Development | - | - | - | - | - |
<|MERGE_RESOLUTION|>--- conflicted
+++ resolved
@@ -1,8 +1,4 @@
-<<<<<<< HEAD
-# **Work in Progress - official launch: soon**
-=======
 # TextArena: A Framework for Text-Based Game Environments
->>>>>>> 6421f2e9
 
 **TextArena** is a flexible and extensible framework for training, evaluating, and benchmarking models in text-based games. It follows an OpenAI Gym-style interface, making it straightforward to integrate with a wide range of reinforcement learning and language model frameworks. TextArena enables both local and [online play](https://textarena.ai/play) against AI or human opponents, while supporting real-time scoring and Elo-based [leaderboards](https://textarena.ai/leaderboard).
 
