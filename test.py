--- conflicted
+++ resolved
@@ -5,13 +5,9 @@
 agents = {
     0: ta.agents.HumanAgent(),
     # 1: ta.agents.HumanAgent(),
-<<<<<<< HEAD
-    1: ta.agents.OpenRouterAgent(model_name="qwen/qwen3-8b", timeout=5),
-=======
     # 2: ta.agents.HumanAgent(),
     # 3: ta.agents.HumanAgent(),
     # 1: ta.agents.OpenRouterAgent(model_name="gpt-4o-mini"),
->>>>>>> 9cffea59
     # 1: ta.agents.OpenRouterAgent(model_name="gpt-4o"),
     # 2: ta.agents.OpenRouterAgent(model_name="gpt-4o"),
     # 3: ta.agents.OpenRouterAgent(model_name="gpt-4o"),
@@ -26,16 +22,6 @@
 env = ta.make(env_id="TicTacToe-v0")
 # env = ta.wrappers.GameMessagesAndCurrentBoardWithInvalidMovesObservationWrapper(env=env)
 # env = ta.make(env_id="Poker-v0-train-small")
-<<<<<<< HEAD
-# env = ta.make(env_id="Snake-v0-train-small")
-# env = ta.make(env_id="Dataset-AIME24-v0")
-=======
-# env = ta.make(env_id="Chess-v0-train")
-# env = ta.make(env_id="Poker-v0-train")
-# env = ta.make(env_id="ConnectFour-v0-train")
-# env = ta.make(env_id="TicTacToe-v0-train")
-env = ta.make(env_id="Sokoban-v0-train")
->>>>>>> 9cffea59
 # env = ta.wrappers.GameMessagesAndCurrentBoardObservationWrapper(env=env)
 # env = ta.wrappers.GameBoardObservationWrapper(env=env)
 # env = ta.wrappers.LLMObservationWrapper(env=env)
@@ -50,13 +36,7 @@
 done = False 
 while not done:
   player_id, observation = env.get_observation()
-<<<<<<< HEAD
   action = agents[player_id](observation)
-=======
-  action = agents[player_id](observation+"\nMake sure to return your final answer within \\boxed{}")
-
-  print(action)
->>>>>>> 9cffea59
   done, info = env.step(action=action)
 rewards = env.close()
 print(rewards)
